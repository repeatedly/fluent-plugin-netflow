--- conflicted
+++ resolved
@@ -32,11 +32,7 @@
         filename = File.expand_path('../netflow_fields.yaml', __FILE__)
 
         begin
-<<<<<<< HEAD
-          @netflow_fields = YAML.load_file(filename)
-=======
           @template_fields = YAML.load_file(filename)
->>>>>>> 002850c1
         rescue => e
           raise ConfigError, "Bad syntax in definitions file #{filename}, error_class = #{e.class.name}, error = #{e.message}"
         end
@@ -45,11 +41,7 @@
         if @definitions
           raise ConfigError, "definitions file #{@definitions} doesn't exist" unless File.exist?(@definitions)
           begin
-<<<<<<< HEAD
-            @netflow_fields['option'].merge!(YAML.load_file(@definitions))
-=======
             @template_fields['option'].merge!(YAML.load_file(@definitions))
->>>>>>> 002850c1
           rescue => e
             raise ConfigError, "Bad syntax in definitions file #{@definitions}, error_class = #{e.class.name}, error = #{e.message}"
           end
@@ -226,18 +218,6 @@
       def handle_v9_flowset_template(host, pdu, flowset)
         flowset.flowset_data.templates.each do |template|
           catch (:field) do
-<<<<<<< HEAD
-            netflow_fields = []
-            template.netflow_fields.each do |field|
-              entry = netflow_field_for(field.field_type, field.field_length)
-              throw :field unless entry
-
-              netflow_fields += entry
-            end
-            # We get this far, we have a list of fields
-            key = "#{host}|#{pdu.source_id}|#{template.template_id}"
-            @templates[key, @cache_ttl] = BinData::Struct.new(endian: :big, fields: netflow_fields)
-=======
             template_fields = []
             template.template_fields.each do |field|
               entry = netflow_field_for(field.field_type, field.field_length)
@@ -248,7 +228,6 @@
             # We get this far, we have a list of fields
             key = "#{host}|#{pdu.source_id}|#{template.template_id}"
             @templates[key, @cache_ttl] = BinData::Struct.new(endian: :big, fields: template_fields)
->>>>>>> 002850c1
             # Purge any expired templates
             @templates.cleanup!
           end
@@ -260,32 +239,20 @@
       def handle_v9_flowset_options_template(host, pdu, flowset)
         flowset.flowset_data.templates.each do |template|
           catch (:field) do
-<<<<<<< HEAD
-            netflow_fields = []
-=======
             template_fields = []
->>>>>>> 002850c1
 
             NETFLOW_V9_FIELD_CATEGORIES.each do |category|
               template["#{category}_fields"].each do |field|
                 entry = netflow_field_for(field.field_type, field.field_length, category)
                 throw :field unless entry
 
-<<<<<<< HEAD
-                netflow_fields += entry
-=======
                 template_fields += entry
->>>>>>> 002850c1
               end
             end
 
             # We get this far, we have a list of fields
             key = "#{host}|#{pdu.source_id}|#{template.template_id}"
-<<<<<<< HEAD
-            @templates[key, @cache_ttl] = BinData::Struct.new(endian: :big, fields: netflow_fields)
-=======
             @templates[key, @cache_ttl] = BinData::Struct.new(endian: :big, fields: template_fields)
->>>>>>> 002850c1
             # Purge any expired templates
             @templates.cleanup!
           end
@@ -315,13 +282,8 @@
 
         array = BinData::Array.new(type: template, initial_length: length / template.num_bytes)
 
-<<<<<<< HEAD
-        netflow_fields = array.read(flowset.flowset_data)
-        netflow_fields.each do |r|
-=======
         template_fields = array.read(flowset.flowset_data)
         template_fields.each do |r|
->>>>>>> 002850c1
           if is_sampler?(r)
             sampler_key = "#{host}|#{pdu.source_id}|#{r.flow_sampler_id}"
             register_sampler_v9 sampler_key, r
@@ -362,11 +324,7 @@
       end
 
       def netflow_field_for(type, length, category='option')
-<<<<<<< HEAD
-        unless field = @netflow_fields[category][type]
-=======
         unless field = @template_fields[category][type]
->>>>>>> 002850c1
           $log.warn "Skip unsupported field", type: type, length: length
           return [:skip, nil, {length: length}]
         end
